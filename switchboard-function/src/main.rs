use std::str::FromStr;

pub use switchboard_solana::get_ixn_discriminator;
pub use switchboard_solana::prelude::*;
use switchboard_solana::sb_error;
use switchboard_solana::switchboard_function;

mod params;
pub use params::*;

mod secret;
pub use secret::*;

#[switchboard_function]
pub async fn sb_function(
    runner: FunctionRunner,
    params: Vec<u8>,
) -> Result<Vec<Instruction>, SbFunctionError> {
    // SECRET FETCH:
    let user_pubkey = runner.function_data.unwrap().authority.to_string();
    let secret_name = "SECRET_NAME";
    println!("Fetching secret: {}", secret_name);
    // Fetch a secret from Switchboard's secret server.
    let secret = ContainerSecret::fetch(user_pubkey.as_str(), secret_name)
        .await
        .map_err(|_| SbError::SecretFetchFail)?;
    println!("Secret fetched: {}", secret.value);

    // parse and validate user provided request params
<<<<<<< HEAD
    let params: ContainerParams =
        ContainerParams::decode(&params).map_err(|_| SbError::ArgParseFail)?;
=======
    let params: ContainerParams = ContainerParams::decode(&params).map_err(|_| Error::ArgParseFail)?;
>>>>>>> 20248eff
    // Generate our random result
    let random_result = generate_randomness(params.min_result, params.max_result);
    let mut random_bytes = random_result.to_le_bytes().to_vec();

    // IXN DATA:
    // LEN: 12 bytes
    // [0-8]: Anchor Ixn Discriminator
    // [9-12]: Random Result as u32
    let mut ixn_data = get_ixn_discriminator("settle").to_vec();
    ixn_data.append(&mut random_bytes);

    // ACCOUNTS:
    // 1. User (mut): our user who guessed
    // 2. Switchboard Function
    // 3. Switchboard Function Request
    // 4. Enclave Signer (signer): our Gramine generated keypair
    Ok(vec![Instruction {
        program_id: params.program_id,
        data: ixn_data,
        accounts: vec![
            AccountMeta::new(params.user_key, false),
            AccountMeta::new_readonly(runner.function, false),
            AccountMeta::new_readonly(runner.function_request_key.unwrap(), false),
            AccountMeta::new_readonly(runner.signer, true),
        ],
    }])
}

#[sb_error]
pub enum Error {
    ArgParseFail,
    SecretFetchFail,
}

fn generate_randomness(min: u32, max: u32) -> u32 {
    if min == max {
        return min;
    }
    if min > max {
        return generate_randomness(max, min);
    }

    // We add one so its inclusive [min, max]
    let window = max + 1 - min;

    let mut bytes: [u8; 4] = [0u8; 4];
    Gramine::read_rand(&mut bytes).expect("gramine failed to generate randomness");
    let raw_result: &[u32] = bytemuck::cast_slice(&bytes[..]);

    (raw_result[0] % window) + min
}

#[cfg(test)]
mod tests {
    use super::*;

    // 1. Check when lower_bound is greater than upper_bound
    #[test]
    fn test_generate_randomness_with_flipped_bounds() {
        let min = 100;
        let max = 50;

        let result = generate_randomness(100, 50);
        assert!(result >= max && result < min);
    }

    // 2. Check when lower_bound is equal to upper_bound
    #[test]
    fn test_generate_randomness_with_equal_bounds() {
        let bound = 100;
        assert_eq!(generate_randomness(bound, bound), bound);
    }

    // 3. Test within a range
    #[test]
    fn test_generate_randomness_within_bounds() {
        let min = 100;
        let max = 200;

        let result = generate_randomness(min, max);

        assert!(result >= min && result < max);
    }

    // 4. Test randomness distribution (not truly deterministic, but a sanity check)
    #[test]
    fn test_generate_randomness_distribution() {
        let min = 0;
        let max = 9;

        let mut counts = vec![0; 10];
        for _ in 0..1000 {
            let result = generate_randomness(min, max);
            let index: usize = result as usize;
            counts[index] += 1;
        }

        // Ensure all counts are non-zero (probabilistically should be the case)
        for count in counts.iter() {
            assert!(*count > 0);
        }
    }
}<|MERGE_RESOLUTION|>--- conflicted
+++ resolved
@@ -27,12 +27,8 @@
     println!("Secret fetched: {}", secret.value);
 
     // parse and validate user provided request params
-<<<<<<< HEAD
     let params: ContainerParams =
-        ContainerParams::decode(&params).map_err(|_| SbError::ArgParseFail)?;
-=======
-    let params: ContainerParams = ContainerParams::decode(&params).map_err(|_| Error::ArgParseFail)?;
->>>>>>> 20248eff
+        ContainerParams::decode(&params).map_err(|_| Error::ArgParseFail)?;
     // Generate our random result
     let random_result = generate_randomness(params.min_result, params.max_result);
     let mut random_bytes = random_result.to_le_bytes().to_vec();
